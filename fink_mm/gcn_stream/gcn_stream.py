import signal
import pyarrow as pa
import pyarrow.parquet as pq
import os
import time
import pandas as pd

from gcn_kafka import Consumer
import logging

from pyarrow.fs import FileSystem

import fink_mm.gcn_stream.gcn_reader as gr
from fink_mm.init import get_config, init_logging, return_verbose_level
from fink_mm.utils.fun_utils import get_hdfs_connector
from fink_mm.observatory import TOPICS, TOPICS_FORMAT
from fink_client.scripts.fink_datatransfer import my_assign
from astropy.time import Time


def signal_handler(signal, frame):  # pragma: no cover
    """
    The signal handler function for the gcn stream.
    Quit the gcn stream by using keyboard command (like Ctrl+C).

    Parameters
    ----------
    signal : integer
        the signal number
    frame :
        the current stack frame
    Returns
    -------
    None
    """
    logging.warn("exit the gcn streaming !")
    exit(0)


def load_and_parse_gcn(
    gcn: bytes,
    topic: str,
    gcn_rawdatapath: str,
    gcn_tracking: pd.DataFrame,
    gcn_time_window: int,
    logger: logging.Logger,
    logs: bool,
    is_test: bool,
    gcn_fs: FileSystem = None,
):
    """
    Load and parse a gcn coming from the gcn kafka stream.

    Parameters
    ----------
    gcn : bytes
        the new gcn coming from the stream
    topic : str
        the emitting topic
    gcn_rawdatapath : string
        the path destination where to store the decoded gcn
    gcn_tracking : pd.DataFrame
        keep track of the gcn updated
    gcn_time_window : int
        the time in day the gcn are kept in the gcn_tracking dataframe
    logger : logger object
        logger object for logs.
    logs: boolean
        if true, print logs
    is_test: boolean
        run the function in test mode
    gcn_fs: FileSystem
        the file system used to write the gcn

    Returns
    -------
    None

    Examples
    --------

    >>> f = open('fink_mm/test/test_data/voevent_number=9897.xml').read().encode("UTF-8")
    >>> tmp_dir_gcn = tempfile.TemporaryDirectory()
    >>> _ = load_and_parse_gcn(
    ...    f,
    ...    "gcn.classic.voevent.FERMI_GBM_FIN_POS",
    ...    tmp_dir_gcn.name,
    ...    pd.DataFrame(columns=["triggerId", "triggerTimejd", "nb_received"]),
    ...    7,
    ...    logger,
    ...    False,
    ...    False
    ... )
    >>> base_gcn = pd.read_parquet(tmp_dir_gcn.name + "/year=2022/month=08/day=30/")
    >>> base_gcn = base_gcn.drop(columns="ackTime")
    >>> test_gcn = pd.read_parquet("fink_mm/test/test_data/683571622_0_test")
    >>> test_gcn["gcn_status"] = "initial"
    >>> assert_frame_equal(base_gcn, test_gcn)

    >>> json_str = open(lvk_initial_path, 'r').read()
    >>> tmp_dir_gcn = tempfile.TemporaryDirectory()
    >>> _ = load_and_parse_gcn(
    ...     json_str,
    ...     "igwn.gwalert",
    ...     tmp_dir_gcn.name,
    ...     pd.DataFrame(columns=["triggerId", "triggerTimejd", "nb_received"]),
    ...     7,
    ...     logger,
    ...     False,
    ...     False
    ... )
    >>> base_gcn = pd.read_parquet(tmp_dir_gcn.name + "/year=2023/month=05/day=18/")
    >>> base_gcn = base_gcn.drop(columns="ackTime")
    >>> test_gcn = pd.read_parquet("fink_mm/test/test_data/S230518h_0_test")
    >>> test_gcn["gcn_status"] = "initial"
    >>> assert_frame_equal(base_gcn, test_gcn)
    """

    if topic in TOPICS_FORMAT["xml"]:
        try:
            df = gr.parse_xml_alert(gcn, logger, logs)
        except Exception as e:  # pragma: no cover
            logger.error(
                "Error while reading the xml gcn notice: \n\t {}\n\n\tcause: {}".format(
                    gcn, e
                )
            )
            return gcn_tracking

    elif topic in TOPICS_FORMAT["json"]:
        try:
            df = gr.parse_json_alert(gcn, logger, logs, is_test)
        except Exception:
            logger.error(
                "error while reading the json notice\n\n\tgcn: {}".format(gcn),
                exc_info=1,
            )
            return gcn_tracking

    else:
        logger.error(
            "error while parsing the gcn file:\n\ttopic: {}\n\tgcn: {}".format(
                topic, gcn
            )
        )
        raise Exception("bad gcn file format")

    try:
        if df is None:
            if logs:  # pragma: no cover
                logger.info("The gcn is not a real observation")
            return gcn_tracking

        triggerId = df["triggerId"].values[0]
        timejd = df["triggerTimejd"].values[0]
        current_id_mask = gcn_tracking["triggerId"] == triggerId
        if current_id_mask.any():
            current_track = gcn_tracking.loc[current_id_mask]
            updated_tag = f"update_{current_track['nb_received'].values[0]}"
            df["gcn_status"] = updated_tag
            gcn_tracking.loc[current_id_mask, "nb_received"] += 1
        else:
            gcn_tracking.loc[len(gcn_tracking)] = [triggerId, timejd, 0]
            updated_tag = "initial"
            df["gcn_status"] = updated_tag
<<<<<<< HEAD

        table = pa.Table.from_pandas(df)
=======
>>>>>>> 7ea3ca25

        table = pa.Table.from_pandas(df)

        pq.write_to_dataset(
            table,
            root_path=gcn_rawdatapath,
            partition_cols=["year", "month", "day"],
            basename_template="{}_{}_{}".format(
                str(df["triggerId"].values[0]), time.time(), "{i}"
            ),
            existing_data_behavior="overwrite_or_ignore",
            filesystem=gcn_fs,
        )

        if logs:  # pragma: no cover
            logger.info(
                "writing of the new voevent successfull at the location {}".format(
                    gcn_rawdatapath
                )
            )

        # gcn tracking window
        now_jd = Time.now().jd
        gcn_tracking = gcn_tracking[
            (now_jd - gcn_tracking["triggerTimejd"]) < gcn_time_window
        ]

        return gcn_tracking
    except Exception:
        logger.error(
            "writing of the new voevent failed\n\n\t{}".format(gcn), exc_info=1
        )
        return gcn_tracking


def start_gcn_stream(arguments):
    """
    Start to listening the gcn stream. It is an infinite loop that wait messages and write on disk
    the gnc.

    Parameters
    ----------
    arguments : dictionnary
        arguments parse by docopt from the command line

    Returns
    -------
    None
    """
    config = get_config(arguments)
    logger = init_logging()

    logs = return_verbose_level(config, logger)

    # keep track of the gcn update
    gcn_tracking = pd.DataFrame(columns=["triggerId", "triggerTimejd", "nb_received"])

    try:
        consumer_config = {
            "group.id": "fink_mm",
            "auto.offset.reset": "earliest",
            "enable.auto.commit": False,
        }
        if arguments["--test"]:
            consumer_config = {"group.id": "", "auto.offset.reset": "earliest"}

        consumer = Consumer(
            config=consumer_config,
            client_id=config["CLIENT"]["id"],
            client_secret=config["CLIENT"]["secret"],
        )

        # consumer = Consumer(
        #     config=consumer_config,
        #     client_id=config["CLIENT"]["id"],
        #     client_secret=config["CLIENT"]["secret"],
        #     domain="test.gcn.nasa.gov",
        # )

    except Exception as e:
        logger.error("Config entry not found \n\t {}".format(e))
        exit(1)

    try:
        fs_host = config["HDFS"]["host"]
        fs_port = int(config["HDFS"]["port"])
        fs_user = config["HDFS"]["user"]
        gcn_fs = get_hdfs_connector(fs_host, fs_port, fs_user)

    except Exception as e:
        if logs:
            logger.info("config entry not found for hdfs filesystem: \n\t{}".format(e))
        gcn_fs = None

    # Subscribe to topics and receive alerts
    if arguments["--restart"]:
        consumer.subscribe(TOPICS, on_assign=my_assign)
    else:
        consumer.subscribe(TOPICS)

    signal.signal(signal.SIGINT, signal_handler)

    try:
        gcn_datapath_prefix = config["PATH"]["online_gcn_data_prefix"]
        gcn_rawdatapath = gcn_datapath_prefix
    except Exception as e:
        logger.error("Config entry not found \n\t {}".format(e))
        exit(1)

    if gcn_fs is None:
        if not os.path.exists(gcn_rawdatapath):
            logger.error(
                "Path of the gcn stream output not found in your local file system : {}".format(
                    gcn_rawdatapath
                )
            )
            exit(1)

    if logs:
        logger.info(
            "GCN stream initialisation successfull.\nThe deamon is running and wait for gcn arrivals."
        )

    while True:
        message = consumer.consume(timeout=2)

        if len(message) != 0:
            for gcn in message:
                if logs:
                    logger.info("A new voevent is coming")
                value = gcn.value()
                topic = gcn.topic()

                gcn_tracking = load_and_parse_gcn(
                    value,
                    topic,
                    gcn_rawdatapath,
                    gcn_tracking,
                    int(config["OFFLINE"]["time_window"]),
                    logger,
                    logs,
                    is_test=arguments["--test"],
                    gcn_fs=gcn_fs,
                )
                consumer.commit(gcn)<|MERGE_RESOLUTION|>--- conflicted
+++ resolved
@@ -163,11 +163,6 @@
             gcn_tracking.loc[len(gcn_tracking)] = [triggerId, timejd, 0]
             updated_tag = "initial"
             df["gcn_status"] = updated_tag
-<<<<<<< HEAD
-
-        table = pa.Table.from_pandas(df)
-=======
->>>>>>> 7ea3ca25
 
         table = pa.Table.from_pandas(df)
 
